"""Phylo2Vec vector manipulation functions."""

import random
import warnings

from typing import List, Tuple

import numpy as np

from ete4 import Tree

from phylo2vec import _phylo2vec_core as core
from phylo2vec.base.newick import from_newick, to_newick


def check_vector(v: np.ndarray) -> None:
    """Input validation of a Phylo2Vec vector

    The input is checked to satisfy the Phylo2Vec constraints

    Parameters
    ----------
    v : numpy.ndarray
        Phylo2Vec vector
    """
    core.check_v(v.tolist())


def sample_vector(n_leaves: int, ordered: bool = False) -> np.ndarray:
    """Sample a random tree via Phylo2Vec, in vector form.

    Parameters
    ----------
    n_leaves : int
        Number of leaves (>= 2)
    ordered : bool, optional
        If True, sample an ordered tree, by default False

        True:
        v_i in {0, 1, ..., i} for i in (0, n_leaves-1)

        False:
        v_i in {0, 1, ..., 2*i} for i in (0, n_leaves-1)

    Returns
    -------
    numpy.ndarray
        Phylo2Vec vector
    """

    v_list = core.sample_vector(n_leaves, ordered)
    return np.asarray(v_list)


def remove_leaf(v, leaf) -> Tuple[np.ndarray, int]:
    """Remove a leaf from a Phylo2Vec v

    Parameters
    ----------
    v : numpy.ndarray
        Phylo2Vec vector
    leaf : int
        A leaf node to remove

    Returns
    -------
    v_sub : numpy.ndarray
        Phylo2Vec vector without `leaf`
    sister : int
        Sister node of leaf
    """
    v_sub, sister = core.remove_leaf(v, leaf)

    return np.asarray(v_sub), sister


def add_leaf(v, leaf, pos) -> np.ndarray:
    """Add a leaf to a Phylo2Vec vector v

    Parameters
    ----------
    v : numpy.ndarray
        Phylo2Vec vector
    leaf : int >= 0
        A leaf node to add
    pos : int >= 0
        A branch from where the leaf will be added

    Returns
    -------
    v_add : numpy.ndarray
        Phylo2Vec vector including the new leaf
    """
    v_add = core.add_leaf(v, leaf, pos)
    return np.asarray(v_add)


def queue_shuffle(v, shuffle_cherries=False) -> Tuple[np.ndarray, List[int]]:
    """
    Produce an ordered version (i.e., birth-death process version)
    of a Phylo2Vec vector using the Queue Shuffle algorithm.

    Queue Shuffle ensures that the output tree is ordered,
    while also ensuring a smooth path through the space of orderings

    For more details, see https://doi.org/10.1093/gbe/evad213
    Illustration of the algorithm:
                    ////-3
                ////6|
        ////7|      \\\\-2
        |     |
    -8|      \\\\-1
        |
        |      ////-4
        \\\\5|
                \\\\-0

    The ancestry array of this tree is:
    [8, 7, 5]
    [7, 6, 1]
    [6, 3, 2]
    [5, 4, 0]

    Unrolled, it becomes:
    8 7 5 6 1 3 2 4 0

    We encode the nodes as it:
    Start by encoding the first two non-root nodes as 0, 1
    For the next pairs:
        * The left member takes the label was the previous parent node
        * The right member increments the previous right member by 1

    Ex:
    8 7 5 6 1 3 2 4 0
        0 1 0 2

    then

    8 7 5 6 1 3 2 4 0
        0 1 0 2 1 3

    then

    8 7 5 6 1 3 2 4 0
        0 1 0 2 1 3 0 4

    The code for the leaf nodes (0, 1, 2, 3, 4) is their new label

    Note that the full algorithm also features a queue of internal nodes
    which could switch the processing order of rows in the ancestry array.

    Parameters
    ----------
    v : numpy.ndarray
        Phylo2Vec vector
    shuffle_cherries : bool, optional
        If True, shuffle at random the order of the cherries in the ancestry matrix
        (i.e., the first two columns of the ancestry matrix).

    Returns
    -------
    v_new : numpy.ndarray
        Reordered Phylo2Vec vector
    vec_mapping : List[int]
        Mapping of the original vector to the new vector
        index: leaf
        value: new leaf index in the reordered vector
    """
    v_new, vec_mapping = core.queue_shuffle(v, shuffle_cherries)

    return np.asarray(v_new), vec_mapping


def reorder_v(reorder_method, v_old, label_mapping_old, shuffle_cols=False):
    """Shuffle v by reordering leaf labels

    Current pipeline: get ancestry matrix --> reorder --> re-build vector

    Note: reordering functions are not up to date.
    They will be integrated in the Rust core in the future

    Parameters
    ----------
    reorder_fun : function
        Function used to reorder the ancestry matrix
    v_old : numpy.ndarray or list
        Current Phylo2vec vector
    label_mapping_old : dict[int, str]
        Current mapping of node label (integer) to taxa
        Note: Will be deprecated in a future release; see `queue_shuffle` instead.
    shuffle_cols : bool, optional
        If True, shuffle at random the order of the cherries in the ancestry matrix
        (i.e., the first two columns of the ancestry matrix).


    Returns
    -------
    v_new : numpy.ndarray or list
        New Phylo2vec vector
    label_mapping_new : dict[int, str]
        New integer-taxon dictionary
    """

    warnings.warn(
        (
            "`reorder_v` is deprecated and will be removed "
            "in a future version. Use `queue_shuffle` instead."
        ),
        FutureWarning,
    )

    # Reorder M
    if reorder_method == "birth_death":
        v_new, vec_mapping = queue_shuffle(v_old, shuffle_cherries=shuffle_cols)
        # For compatibility with the old label mapping (for _hc)
        label_mapping_new = {
            i: label_mapping_old[idx] for i, idx in enumerate(vec_mapping)
        }
    elif reorder_method == "bfs":
        raise ValueError(
            (
                "`bfs` method is no longer supported as erroneous. "
                "Use `birth_death` instead."
            )
        )
    else:
        raise ValueError(f"Unknown value for `reorder_method`: {reorder_method}")

    return v_new, label_mapping_new


def get_common_ancestor(v, node1, node2):
    """Get the first recent common ancestor between two nodes in a Phylo2Vec tree

    `node1` and `node2` can be leaf nodes (0 to n_leaves)
    or internal nodes (n_leaves to 2*(n_leaves-1)).

    Similar to `get_common_ancestor` in ETE, but for Phylo2Vec vectors.

    Parameters
    ----------
    v : numpy.ndarray
        Phylo2Vec vector
    node1 : int
        A node in the tree
    node2 : int
        A node in the tree

    Returns
    -------
    mrca : int
        Most recent common ancestor node between node1 and node2
    """
    if not (node1 >= 0 and node2 >= 0):
        raise ValueError("Nodes must be greater than or equal to 0")
    return core.get_common_ancestor(v, node1, node2)


def reroot(v, node) -> np.ndarray:
    """Reroot a tree (via its Phylo2Vec vector v) at a given node

    Parameters
    ----------
    v : numpy.ndarray
        Phylo2Vec representation of a tree
    node : int
        A node to reroot the tree at

        Must be a valid node in the tree, i.e., in the range [0, 2 * n_leaves - 1]

    Returns
    -------
    numpy.ndarray
        rerooted vector
    """
<<<<<<< HEAD
    ete_tree = Tree(to_newick(v), parser=8)

    ete_tree.set_outgroup(f"{node}")

    newick = ete_tree.write(parser=9)
=======
    ete_tree = Tree(to_newick(v), format=8)

    ete_tree.set_outgroup(f"{node}")

    newick = ete_tree.write(format=9)
>>>>>>> 894c46de

    v_new = from_newick(newick)

    check_vector(v_new)

    return from_newick(newick)


def reroot_at_random(v) -> np.ndarray:
    """Reroot a tree (via its Phylo2Vec vector v) at a random node

    Parameters
    ----------
    v : numpy.ndarray
        Phylo2Vec representation of a tree

    Returns
    -------
    numpy.ndarray
        rerooted vector
    """

    return reroot(v, random.randint(0, 2 * len(v) - 1))<|MERGE_RESOLUTION|>--- conflicted
+++ resolved
@@ -7,6 +7,7 @@
 
 import numpy as np
 
+from ete4 import Tree
 from ete4 import Tree
 
 from phylo2vec import _phylo2vec_core as core
@@ -273,19 +274,12 @@
     numpy.ndarray
         rerooted vector
     """
-<<<<<<< HEAD
     ete_tree = Tree(to_newick(v), parser=8)
 
     ete_tree.set_outgroup(f"{node}")
+    ete_tree.set_outgroup(f"{node}")
 
     newick = ete_tree.write(parser=9)
-=======
-    ete_tree = Tree(to_newick(v), format=8)
-
-    ete_tree.set_outgroup(f"{node}")
-
-    newick = ete_tree.write(format=9)
->>>>>>> 894c46de
 
     v_new = from_newick(newick)
 
