"""Methods to process files or strings into Phylo2Vec vectors or matrices."""

import os

import numpy as np

from phylo2vec.base.newick import from_newick
from phylo2vec.utils.matrix import check_matrix
from phylo2vec.utils.vector import check_vector
from ._validation import check_path


def load(filepath: str, delimiter: str = ",") -> np.ndarray:
    """Read a text/csv file into a Phylo2Vec vector or matrix.

    Parameters
    ----------
    filepath : str or file-like object
        File path to read
    delimiter : str, optional
        Character used to separate values, by default ","

    Returns
    -------
    arr : numpy.ndarray
        A vector (ndim == 1) or matrix (ndim == 2)
        which satisfies Phylo2Vec constraints
    """
<<<<<<< HEAD
    check_path(filepath, "array")
    arr = np.loadtxt(filepath, delimiter=delimiter)
=======
    check_array_path(filepath)
    # np.genfromtxt with dtype = None will infer the type
    # Using should solve the edge case:
    # load a matrix with 2 leaves ([[0, bl1, bl2]] = float)
    # vs. a vector with 4 leaves ([0, v1, v2] = int)
    arr = np.genfromtxt(filepath, delimiter=delimiter, dtype=None)
>>>>>>> 2f75d784

    if arr.ndim == 1 and np.issubdtype(arr.dtype, np.integer):
        check_vector(arr)
<<<<<<< HEAD
    elif arr.ndim == 2:
        arr = arr.astype(np.float32)
=======
    elif arr.ndim == 2 and np.issubdtype(arr.dtype, np.floating):
>>>>>>> 2f75d784
        check_matrix(arr)
    else:
        raise ValueError(
            "Input file should either be a vector (ndim == 1) or matrix (ndim == 2)"
        )

    return arr


def load_newick(filepath_or_buffer: str) -> np.ndarray:
    """Read a Newick string/file into a Phylo2Vec vector or matrix.

    Parameters
    ----------
    filepath_or_buffer : str or file-like object
        File path or string containing a Newick-formatted tree

    Returns
    -------
    numpy.ndarray
        A vector (ndim == 1) or matrix (ndim == 2)
        which satisfies Phylo2Vec constraints
    """
    if os.path.isfile(filepath_or_buffer):
        check_path(filepath_or_buffer, "newick")

        with open(filepath_or_buffer, "r", encoding="utf-8") as f:
            newick = f.read().strip()
    else:
        newick = filepath_or_buffer

    return from_newick(newick)<|MERGE_RESOLUTION|>--- conflicted
+++ resolved
@@ -26,26 +26,16 @@
         A vector (ndim == 1) or matrix (ndim == 2)
         which satisfies Phylo2Vec constraints
     """
-<<<<<<< HEAD
     check_path(filepath, "array")
-    arr = np.loadtxt(filepath, delimiter=delimiter)
-=======
-    check_array_path(filepath)
     # np.genfromtxt with dtype = None will infer the type
     # Using should solve the edge case:
     # load a matrix with 2 leaves ([[0, bl1, bl2]] = float)
     # vs. a vector with 4 leaves ([0, v1, v2] = int)
     arr = np.genfromtxt(filepath, delimiter=delimiter, dtype=None)
->>>>>>> 2f75d784
 
     if arr.ndim == 1 and np.issubdtype(arr.dtype, np.integer):
         check_vector(arr)
-<<<<<<< HEAD
-    elif arr.ndim == 2:
-        arr = arr.astype(np.float32)
-=======
     elif arr.ndim == 2 and np.issubdtype(arr.dtype, np.floating):
->>>>>>> 2f75d784
         check_matrix(arr)
     else:
         raise ValueError(
